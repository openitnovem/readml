--- conflicted
+++ resolved
@@ -1,16 +1,13 @@
 from typing import Dict
 
-<<<<<<< HEAD
-=======
+import tensorflow as tf
 
->>>>>>> 24009f10
 from readml.explainers.dl.explain_dl import ExplainDL
 from readml.explainers.ml.explain_ml import ExplainML
 from readml.logger import logger
 from readml.resource.data_loader import load_json_resource, load_pickle_resource
 from readml.utils import check_and_load_data, optimize
 
-import tensorflow as tf
 
 def interpret_ml(
     config_values: Dict[str, str],
